--- conflicted
+++ resolved
@@ -1,10 +1,5 @@
-<<<<<<< HEAD
 import axios, { type AxiosResponse, type AxiosRequestHeaders } from "axios";
-import { z } from "zod";
-=======
-import axios, { AxiosResponse, AxiosRequestHeaders } from "axios";
 import type { ZodSchema } from "zod";
->>>>>>> 75f4bcd2
 import { zodToJsonSchema } from "zod-to-json-schema";
 import { WebSocket } from "isows";
 import { TypedEventTarget } from "typescript-event-target";
